{
  "name": "@sitecore-jss/sitecore-jss-react-forms",
<<<<<<< HEAD
  "version": "14.0.1",
=======
  "version": "14.0.2",
>>>>>>> 8ae821e5
  "main": "dist/index.js",
  "scripts": {
    "build": "npm run clean && tsc",
    "clean": "del-cli dist types",
    "lint": "tslint -p . -c ./tslint.json 'src/**/*.ts'",
    "test": "mocha --require ts-node/register --require ./src/tests/shim.ts ./src/tests/jsdom-setup.ts ./src/tests/enzyme-setup.ts \"./src/**/*.test.tsx\"",
    "prepublishOnly": "npm run build"
  },
  "engines": {
    "node": ">=8.1"
  },
  "author": {
    "name": "Sitecore Corporation",
    "url": "https://jss.sitecore.net"
  },
  "license": "Apache-2.0",
  "homepage": "https://jss.sitecore.net",
  "bugs": {
    "url": "https://github.com/sitecore/jss/issues"
  },
  "devDependencies": {
    "@types/chai": "^4.2.11",
    "@types/enzyme": "^3.10.5",
    "@types/enzyme-adapter-react-16": "^1.0.6",
    "@types/mocha": "^7.0.2",
    "@types/node": "*",
    "@types/prop-types": "^15.7.3",
    "@types/react": "16.9.5",
    "@types/react-dom": "^16.9.1",
    "@types/sinon": "^9.0.4",
    "chai": "^4.2.0",
    "del-cli": "^3.0.0",
    "enzyme": "^3.11.0",
    "enzyme-adapter-react-16": "^1.15.2",
    "jsdom": "^16.2.2",
    "mocha": "^7.2.0",
    "react": "^16.10.2",
    "react-dom": "^16.10.2",
    "sinon": "^9.0.2",
    "ts-node": "^8.4.1",
    "tslint-react": "^4.1.0",
    "typescript": "^3.6.3"
  },
  "peerDependencies": {
    "react": "^16.10.2",
    "react-dom": "^16.10.2"
  },
  "dependencies": {
<<<<<<< HEAD
    "@sitecore-jss/sitecore-jss-forms": "^14.0.1",
=======
    "@sitecore-jss/sitecore-jss-forms": "^14.0.2",
>>>>>>> 8ae821e5
    "prop-types": "^15.7.2"
  },
  "description": "",
  "types": "types/index.d.ts",
  "gitHead": "2f4820efddf4454eeee58ed1b2cc251969efdf5b"
}<|MERGE_RESOLUTION|>--- conflicted
+++ resolved
@@ -1,10 +1,6 @@
 {
   "name": "@sitecore-jss/sitecore-jss-react-forms",
-<<<<<<< HEAD
-  "version": "14.0.1",
-=======
   "version": "14.0.2",
->>>>>>> 8ae821e5
   "main": "dist/index.js",
   "scripts": {
     "build": "npm run clean && tsc",
@@ -53,11 +49,7 @@
     "react-dom": "^16.10.2"
   },
   "dependencies": {
-<<<<<<< HEAD
-    "@sitecore-jss/sitecore-jss-forms": "^14.0.1",
-=======
     "@sitecore-jss/sitecore-jss-forms": "^14.0.2",
->>>>>>> 8ae821e5
     "prop-types": "^15.7.2"
   },
   "description": "",
