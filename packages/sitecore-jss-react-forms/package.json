{
  "name": "@sitecore-jss/sitecore-jss-react-forms",
<<<<<<< HEAD
  "version": "14.0.0",
=======
  "version": "13.2.0",
>>>>>>> a79edbad
  "main": "dist/index.js",
  "scripts": {
    "build": "npm run clean && tsc",
    "clean": "del-cli dist types",
    "lint": "tslint -p . -c ./tslint.json 'src/**/*.ts'",
    "test": "mocha --require ts-node/register --require ./src/tests/shim.ts ./src/tests/jsdom-setup.ts ./src/tests/enzyme-setup.ts \"./src/**/*.test.tsx\"",
    "prepublishOnly": "npm run build"
  },
  "engines": {
    "node": ">=8.1"
  },
  "author": {
    "name": "Sitecore Corporation",
    "url": "https://jss.sitecore.net"
  },
  "license": "Apache-2.0",
  "homepage": "https://jss.sitecore.net",
  "bugs": {
    "url": "https://github.com/sitecore/jss/issues"
  },
  "devDependencies": {
    "@types/chai": "^4.2.11",
    "@types/enzyme": "^3.10.5",
    "@types/enzyme-adapter-react-16": "^1.0.6",
    "@types/mocha": "^7.0.2",
    "@types/node": "*",
    "@types/prop-types": "^15.7.3",
    "@types/react": "16.9.5",
    "@types/react-dom": "^16.9.1",
    "@types/sinon": "^9.0.4",
    "chai": "^4.2.0",
    "del-cli": "^3.0.0",
    "enzyme": "^3.11.0",
    "enzyme-adapter-react-16": "^1.15.2",
    "jsdom": "^16.2.2",
    "mocha": "^7.2.0",
    "react": "^16.10.2",
    "react-dom": "^16.10.2",
    "sinon": "^9.0.2",
    "ts-node": "^8.4.1",
    "tslint-react": "^4.1.0",
    "typescript": "^3.6.3"
  },
  "peerDependencies": {
    "react": "^16.10.2",
    "react-dom": "^16.10.2"
  },
  "dependencies": {
<<<<<<< HEAD
    "@sitecore-jss/sitecore-jss-forms": "^14.0.0",
=======
    "@sitecore-jss/sitecore-jss-forms": "^13.2.0",
>>>>>>> a79edbad
    "prop-types": "^15.7.2"
  },
  "description": "",
  "types": "types/index.d.ts",
  "gitHead": "2f4820efddf4454eeee58ed1b2cc251969efdf5b"
}<|MERGE_RESOLUTION|>--- conflicted
+++ resolved
@@ -1,10 +1,6 @@
 {
   "name": "@sitecore-jss/sitecore-jss-react-forms",
-<<<<<<< HEAD
   "version": "14.0.0",
-=======
-  "version": "13.2.0",
->>>>>>> a79edbad
   "main": "dist/index.js",
   "scripts": {
     "build": "npm run clean && tsc",
@@ -53,11 +49,7 @@
     "react-dom": "^16.10.2"
   },
   "dependencies": {
-<<<<<<< HEAD
     "@sitecore-jss/sitecore-jss-forms": "^14.0.0",
-=======
-    "@sitecore-jss/sitecore-jss-forms": "^13.2.0",
->>>>>>> a79edbad
     "prop-types": "^15.7.2"
   },
   "description": "",
