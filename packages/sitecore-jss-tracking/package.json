--- conflicted
+++ resolved
@@ -1,10 +1,6 @@
 {
   "name": "@sitecore-jss/sitecore-jss-tracking",
-<<<<<<< HEAD
-  "version": "14.0.1",
-=======
   "version": "14.0.2",
->>>>>>> 8ae821e5
   "main": "dist/index.js",
   "scripts": {
     "build": "npm run clean && tsc",
@@ -50,11 +46,7 @@
     "url-parse": "^1.4.7"
   },
   "dependencies": {
-<<<<<<< HEAD
-    "@sitecore-jss/sitecore-jss": "^14.0.1"
-=======
     "@sitecore-jss/sitecore-jss": "^14.0.2"
->>>>>>> 8ae821e5
   },
   "description": "",
   "types": "types/index.d.ts",
