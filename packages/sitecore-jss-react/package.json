--- conflicted
+++ resolved
@@ -1,10 +1,6 @@
 {
   "name": "@sitecore-jss/sitecore-jss-react",
-<<<<<<< HEAD
-  "version": "14.0.1",
-=======
   "version": "14.0.2",
->>>>>>> 8ae821e5
   "main": "dist/index.js",
   "scripts": {
     "build": "npm run clean && tsc",
@@ -60,11 +56,7 @@
     "react-dom": "^16.9.0"
   },
   "dependencies": {
-<<<<<<< HEAD
-    "@sitecore-jss/sitecore-jss": "^14.0.1",
-=======
     "@sitecore-jss/sitecore-jss": "^14.0.2",
->>>>>>> 8ae821e5
     "prop-types": "^15.7.2",
     "style-attr": "^1.3.0"
   },
