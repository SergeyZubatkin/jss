{
  "name": "@sitecore-jss/sitecore-jss-react",
  "version": "13.0.0",
  "main": "dist/index.js",
  "scripts": {
    "build": "npm run clean && tsc",
    "clean": "del-cli dist types",
    "lint": "tslint -p . -c ./tslint.json 'src/**/*.ts'",
    "test": "mocha --require ts-node/register --require ./src/tests/shim.ts ./src/tests/jsdom-setup.ts ./src/tests/enzyme-setup.ts \"./src/**/*.test.ts\" \"./src/**/*.test.tsx\"",
    "prepublishOnly": "npm run build",
    "coverage": "nyc --require ts-node/register npm test"
  },
  "engines": {
    "node": ">=8.1"
  },
  "author": {
    "name": "Sitecore Corporation",
    "url": "https://jss.sitecore.net"
  },
  "license": "Apache-2.0",
  "homepage": "https://jss.sitecore.net",
  "bugs": {
    "url": "https://github.com/sitecore/jss/issues"
  },
  "devDependencies": {
    "@types/chai": "^4.2.2",
    "@types/chai-string": "^1.4.2",
    "@types/enzyme": "^3.10.3",
    "@types/enzyme-adapter-react-16": "^1.0.5",
    "@types/mocha": "^5.2.7",
    "@types/node": "12.7.5",
    "@types/prop-types": "^15.7.2",
    "@types/react": "16.9.2",
    "@types/react-dom": "^16.9.0",
    "@types/url-parse": "^1.4.3",
    "chai": "^4.2.0",
    "chai-string": "^1.5.0",
    "del-cli": "^3.0.0",
    "enzyme": "^3.10.0",
    "enzyme-adapter-react-16": "^1.14.0",
    "jsdom": "^15.1.1",
    "mocha": "^6.2.0",
    "react": "^16.9.0",
    "react-dom": "^16.9.0",
    "react-test-renderer": "^16.9.0",
    "sinon": "^7.4.2",
    "ts-node": "^8.3.0",
    "tslint-react": "^4.0.0",
    "typescript": "^3.6.3",
    "url-parse": "^1.4.7"
  },
  "peerDependencies": {
    "react": "^16.9.0",
    "react-dom": "^16.9.0"
  },
  "dependencies": {
<<<<<<< HEAD
    "@sitecore-jss/sitecore-jss": "^12.0.0",
=======
    "@sitecore-jss/sitecore-jss": "^13.0.0",
>>>>>>> 1706a770
    "prop-types": "^15.7.2",
    "style-attr": "^1.3.0"
  },
  "description": "",
  "types": "types/index.d.ts",
  "gitHead": "2f4820efddf4454eeee58ed1b2cc251969efdf5b"
}<|MERGE_RESOLUTION|>--- conflicted
+++ resolved
@@ -54,11 +54,7 @@
     "react-dom": "^16.9.0"
   },
   "dependencies": {
-<<<<<<< HEAD
-    "@sitecore-jss/sitecore-jss": "^12.0.0",
-=======
     "@sitecore-jss/sitecore-jss": "^13.0.0",
->>>>>>> 1706a770
     "prop-types": "^15.7.2",
     "style-attr": "^1.3.0"
   },
