--- conflicted
+++ resolved
@@ -25,13 +25,8 @@
     "url": "https://github.com/sitecore/jss/issues"
   },
   "dependencies": {
-<<<<<<< HEAD
-    "@sitecore-jss/sitecore-jss": "^12.0.0",
-    "@sitecore-jss/sitecore-pipelines": "^12.0.0",
-=======
     "@sitecore-jss/sitecore-jss": "^13.0.0",
     "@sitecore-jss/sitecore-pipelines": "^13.0.0",
->>>>>>> 1706a770
     "fs-extra": "^8.1.0",
     "glob": "^7.1.4",
     "import-fresh": "^3.1.0",
