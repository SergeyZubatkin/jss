{
  "name": "@sitecore-jss/sitecore-jss-dev-tools",
<<<<<<< HEAD
  "version": "14.0.1",
=======
  "version": "14.0.2",
>>>>>>> 8ae821e5
  "description": "Utilities to assist in the development and deployment of Sitecore JSS apps.",
  "scripts": {
    "build": "npm run clean && tsc",
    "watch": "npm run build -- --watch",
    "clean": "del-cli dist types",
    "lint": "tslint -p . -c ../../tslint.json 'src/**/*.ts'",
    "test": "mocha --require ts-node/register \"./src/**/*.test.ts\"",
    "prepublishOnly": "npm run build",
    "coverage": "nyc --require ts-node/register npm test"
  },
  "engines": {
    "node": ">=8.1"
  },
  "bin": {
    "scjss-verify-setup": "./dist/bin/verify-setup.js",
    "scjss-deploy": "./dist/bin/deploy.js"
  },
  "main": "./dist/index.js",
  "author": {
    "name": "Sitecore Corporation",
    "url": "https://jss.sitecore.net"
  },
  "license": "Apache-2.0",
  "homepage": "https://jss.sitecore.net",
  "bugs": {
    "url": "https://github.com/sitecore/jss/issues"
  },
  "dependencies": {
<<<<<<< HEAD
    "@sitecore-jss/sitecore-jss": "^14.0.1",
    "@sitecore-jss/sitecore-jss-manifest": "^14.0.1",
    "@sitecore-jss/sitecore-jss-update-package": "^14.0.1",
=======
    "@sitecore-jss/sitecore-jss": "^14.0.2",
    "@sitecore-jss/sitecore-jss-manifest": "^14.0.2",
    "@sitecore-jss/sitecore-jss-update-package": "^14.0.2",
>>>>>>> 8ae821e5
    "chokidar": "^3.2.1",
    "del": "^5.1.0",
    "express": "^4.17.1",
    "fs-extra": "^8.1.0",
    "glob": "^7.1.4",
    "js-yaml": "^3.13.1",
    "readline-sync": "^1.4.10",
    "request": "^2.88.0",
    "resolve": "^1.12.0",
    "url-join": "^4.0.1"
  },
  "devDependencies": {
    "@types/chai": "^4.2.3",
    "@types/chokidar": "^2.1.3",
    "@types/del": "^4.0.0",
    "@types/express": "^4.17.1",
    "@types/fs-extra": "^8.0.0",
    "@types/js-yaml": "^3.12.1",
    "@types/mocha": "^5.2.7",
    "@types/node": "^12.7.11",
    "@types/readline-sync": "^1.4.3",
    "@types/request": "^2.48.3",
    "@types/resolve": "^0.0.8",
    "@types/sinon": "^7.5.0",
    "@types/url-join": "^4.0.0",
    "chai": "^4.2.0",
    "cross-env": "^6.0.3",
    "del-cli": "^3.0.1",
    "mocha": "^8.0.1",
    "sinon": "^7.5.0",
    "ts-node": "^8.4.1",
    "typescript": "^3.6.3"
  },
  "peerDependencies": {
    "chalk": "^2.1.0"
  },
  "types": "types/index.d.ts",
  "gitHead": "2f4820efddf4454eeee58ed1b2cc251969efdf5b"
}<|MERGE_RESOLUTION|>--- conflicted
+++ resolved
@@ -1,10 +1,6 @@
 {
   "name": "@sitecore-jss/sitecore-jss-dev-tools",
-<<<<<<< HEAD
-  "version": "14.0.1",
-=======
   "version": "14.0.2",
->>>>>>> 8ae821e5
   "description": "Utilities to assist in the development and deployment of Sitecore JSS apps.",
   "scripts": {
     "build": "npm run clean && tsc",
@@ -33,15 +29,9 @@
     "url": "https://github.com/sitecore/jss/issues"
   },
   "dependencies": {
-<<<<<<< HEAD
-    "@sitecore-jss/sitecore-jss": "^14.0.1",
-    "@sitecore-jss/sitecore-jss-manifest": "^14.0.1",
-    "@sitecore-jss/sitecore-jss-update-package": "^14.0.1",
-=======
     "@sitecore-jss/sitecore-jss": "^14.0.2",
     "@sitecore-jss/sitecore-jss-manifest": "^14.0.2",
     "@sitecore-jss/sitecore-jss-update-package": "^14.0.2",
->>>>>>> 8ae821e5
     "chokidar": "^3.2.1",
     "del": "^5.1.0",
     "express": "^4.17.1",
