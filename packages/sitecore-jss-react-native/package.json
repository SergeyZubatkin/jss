--- conflicted
+++ resolved
@@ -26,11 +26,7 @@
     "url": "https://github.com/sitecore/jss/issues"
   },
   "dependencies": {
-<<<<<<< HEAD
-    "@sitecore-jss/sitecore-jss": "^12.0.0",
-=======
     "@sitecore-jss/sitecore-jss": "^13.0.0",
->>>>>>> 1706a770
     "prop-types": "^15.7.2",
     "react-native-htmlview": "^0.15.0",
     "react-native-svg": "^9.13.2",
