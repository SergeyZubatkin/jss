import {
  ChangeDetectorRef,
  Component,
  ComponentFactoryResolver,
  ContentChild,
  DoCheck,
  ElementRef,
  EventEmitter,
  Inject,
  Input,
  KeyValueDiffer,
  KeyValueDiffers,
  OnChanges,
  OnDestroy,
  OnInit,
  Output,
  Renderer2,
  SimpleChanges,
  Type,
  ViewChild,
  ViewContainerRef,
} from '@angular/core';
import { ComponentRendering, HtmlElementRendering } from '@sitecore-jss/sitecore-jss';
import { Observable } from 'rxjs';
import { takeWhile } from 'rxjs/operators';
import { ComponentFactoryResult, JssComponentFactoryService } from '../jss-component-factory.service';
import { PlaceholderLoadingDirective } from './placeholder-loading.directive';
import {
  PLACEHOLDER_MISSING_COMPONENT_COMPONENT
} from './placeholder.token';
import { RenderEachDirective } from './render-each.directive';
import { RenderEmptyDirective } from './render-empty.directive';
import { isRawRendering } from './rendering';

function getPlaceholder(rendering: ComponentRendering, name: string) {
  if (rendering && rendering.placeholders && Object.keys(rendering.placeholders).length > 0) {
    return rendering.placeholders[name];
  }
  return null;
}

@Component({
  selector: 'sc-placeholder,[sc-placeholder]',
  template: `
    <ng-template *ngIf="isLoading" [ngTemplateOutlet]="placeholderLoading?.templateRef"></ng-template>
    <ng-template #view></ng-template>
  `,
})
export class PlaceholderComponent implements OnInit, OnChanges, DoCheck, OnDestroy {
  private _inputs: { [key: string]: any };
  private _differ: KeyValueDiffer<string, any>;
  private _componentInstances: any[] = [];
  private destroyed = false;
<<<<<<< HEAD
  private parentStyleAttribute: string = '';
=======
  public isLoading = true;
>>>>>>> a95d9e12

  @Input() name?: string;
  @Input() rendering: ComponentRendering;
  @Input() renderings?: Array<ComponentRendering | HtmlElementRendering>;
  @Input() outputs: { [k: string]: (eventType: any) => void };

  @Output()
  loaded = new EventEmitter<string | undefined>();

  @ViewChild('view', { read: ViewContainerRef }) private view: ViewContainerRef;
  @ContentChild(RenderEachDirective) renderEachTemplate: RenderEachDirective;
  @ContentChild(RenderEmptyDirective) renderEmptyTemplate: RenderEmptyDirective;
  @ContentChild(PlaceholderLoadingDirective) placeholderLoading?: PlaceholderLoadingDirective;

  @Input()
  set inputs(value: { [key: string]: any }) {
    this._inputs = value;
    if (!this._differ && value) {
      this._differ = this.differs.find(value).create();
    }
  }

  constructor(
    private componentFactoryResolver: ComponentFactoryResolver,
    private differs: KeyValueDiffers,
    private componentFactory: JssComponentFactoryService,
    private changeDetectorRef: ChangeDetectorRef,
    private elementRef: ElementRef,
    private renderer: Renderer2,
    @Inject(PLACEHOLDER_MISSING_COMPONENT_COMPONENT) private missingComponentComponent: Type<any>
  ) { }

  ngOnInit() {
    // just to ensure the element exists
    const elem = this.elementRef.nativeElement;

    if (elem) {
      const attributes: NamedNodeMap = elem.attributes;
      for (let i = 0; i < attributes.length; i++) {
        const attr: Attr | null = attributes.item(i);
        if (attr && attr.name.indexOf('_ngcontent') !== -1) {
            this.parentStyleAttribute = attr.name;
        }
      }
    }
  }

  ngOnDestroy() {
    this.destroyed = true;
    this._componentInstances = [];
  }

  ngOnChanges(changes: SimpleChanges) {
    if (changes['rendering'] || changes['renderings']) {
      this._render();
    }
  }

  ngDoCheck() {
    if (!this._differ || !this._inputs || this._componentInstances.length === 0) {
      return;
    }

    const changes = this._differ.diff(this._inputs);
    if (!changes) {
      return;
    }
    const updates: { [key: string]: any } = {};
    changes.forEachRemovedItem((change) => updates[change.key] = null);
    changes.forEachAddedItem((change) => updates[change.key] = change.currentValue);
    changes.forEachChangedItem((change) => updates[change.key] = change.currentValue);
    this._componentInstances.forEach((componentInstance) => this._setComponentInputs(componentInstance, updates));
  }

  private _setComponentInputs(componentInstance: any, inputs: { [key: string]: any }) {
    Object.keys(inputs).forEach((input) => componentInstance[input] = inputs[input]);
  }

  private _subscribeComponentOutputs(componentInstance: any, outputs: { [k: string]: (eventType: any) => void }) {
    Object.keys(outputs)
      .filter((output) => componentInstance[output] && componentInstance[output] instanceof Observable)
      .forEach((output) => (componentInstance[output] as Observable<any>)
        .pipe(
          takeWhile(() => !this.destroyed)
        )
        .subscribe(outputs[output]));
  }

  private _render() {
    this._componentInstances = [];
    this.view.clear();

    if (!this.rendering && !this.renderings) {
      return;
    }

    if (!this.name && !this.renderings) {
      // tslint:disable-next-line:max-line-length
      console.warn(`Placeholder name was not specified, and explicit renderings array was not passed. Placeholder requires either name and rendering, or renderings.`);
      this.isLoading = false;
      return;
    }

    const placeholder = this.renderings || getPlaceholder(this.rendering, this.name || '');

    if (!placeholder) {
      console.warn(`Placeholder '${this.name}' was not found in the current rendering data`, JSON.stringify(this.rendering, null, 2));
      this.isLoading = false;
      return;
    }

    // if the placeholder is empty (contains only raw renderings), then we may need to use the empty template if it's defined
    const placeholderIsEmpty = placeholder.every((rendering: ComponentRendering | HtmlElementRendering) => isRawRendering(rendering));

    if (this.renderEmptyTemplate && placeholderIsEmpty) {
      this.view.createEmbeddedView(this.renderEmptyTemplate.templateRef,
        {
          renderings: placeholder,
        });
      this.isLoading = false;
    } else {
      this.componentFactory.getComponents(placeholder)
        .then((components) => components.forEach((rendering, index) => {
          if (this.renderEachTemplate && !isRawRendering(rendering.componentDefinition)) {
            this._renderTemplatedComponent(rendering.componentDefinition, index);
          } else {
            this._renderEmbeddedComponent(rendering, index);
          }
          this.isLoading = false;
        })).then(() => {
          this.changeDetectorRef.markForCheck();
          this.loaded.emit(this.name);
        });
    }
  }

  private _renderTemplatedComponent(
    rendering: ComponentRendering | HtmlElementRendering,
    index: number
  ) {
    // the render-each template takes care of all component mapping etc
    // generally using <sc-render-component> which is about like _renderEmbeddedComponent()
    // as a separate component
    this.view.createEmbeddedView(this.renderEachTemplate.templateRef,
      {
        rendering,
        index,
      });
  }

  private _renderEmbeddedComponent(rendering: ComponentFactoryResult, index: number) {
    if (!rendering.componentImplementation) {
      const componentName = (rendering.componentDefinition as ComponentRendering).componentName;
      console.error(
        `Placeholder ${this.name} contains unknown component ${componentName}.`,
        `Ensure component is mapped, like:
        JssModule.withComponents([
          { name: '${componentName}', type: ${componentName}Component }
        ])`
      );

      rendering.componentImplementation = this.missingComponentComponent;
    }

    const componentFactory =
      rendering.componentFactory || this.componentFactoryResolver.resolveComponentFactory(rendering.componentImplementation);

    // apply the parent style attribute _ngcontent
    // work-around for https://github.com/angular/angular/issues/12215
    const createdComponentRef = this.view.createComponent(componentFactory, index);
    if (this.parentStyleAttribute) {
      this.renderer.setAttribute(createdComponentRef.location.nativeElement, this.parentStyleAttribute, '');
    }

    const componentInstance = createdComponentRef.instance;
    componentInstance.rendering = rendering.componentDefinition;
    if (this._inputs) {
      this._setComponentInputs(componentInstance, this._inputs);
    }
    if (this.outputs) {
      this._subscribeComponentOutputs(componentInstance, this.outputs);
    }
    this._componentInstances.push(componentInstance);
  }
}<|MERGE_RESOLUTION|>--- conflicted
+++ resolved
@@ -51,11 +51,8 @@
   private _differ: KeyValueDiffer<string, any>;
   private _componentInstances: any[] = [];
   private destroyed = false;
-<<<<<<< HEAD
   private parentStyleAttribute: string = '';
-=======
   public isLoading = true;
->>>>>>> a95d9e12
 
   @Input() name?: string;
   @Input() rendering: ComponentRendering;
