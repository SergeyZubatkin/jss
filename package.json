{
  "scripts": {
    "reset": "lerna clean --yes && npm run bootstrap && npm run build-packages",
    "bootstrap": "lerna bootstrap && npm run bootstrap-nextjs-sample",
<<<<<<< HEAD
    "bootstrap-nextjs-sample": "cd ./samples/nextjs/node_modules/@sitecore-jss/sitecore-jss-nextjs && npm link ../../react",
    "bootstrap-packages": "lerna bootstrap --scope @sitecore-jss/*",
    "bootstrap-packages:ci": "lerna bootstrap --ci --scope @sitecore-jss/*",
=======
    "bootstrap:ci": "lerna bootstrap --ci",
    "bootstrap-nextjs-sample": "cd ./samples/nextjs/node_modules/@sitecore-jss/sitecore-jss-nextjs && npm link ../../react",
>>>>>>> 8e5a8f23
    "build-packages": "lerna run build --ignore *-sample*",
    "build-apps": "lerna run build --scope *-sample*",
    "lint-packages": "lerna run lint --scope @sitecore-jss/sitecore-jss-nextjs",
    "lint-apps": "lerna run lint --scope jss-sample-nextjs",
    "test-packages": "lerna run test --ignore *-sample*",
    "test": "lerna run test",
    "coverage-packages": "lerna run coverage --ignore *-sample*"
  },
  "author": {
    "name": "Sitecore Corporation",
    "url": "https://jss.sitecore.net"
  },
  "license": "Apache-2.0",
  "homepage": "https://jss.sitecore.net",
  "bugs": {
    "url": "https://github.com/sitecore/jss/issues"
  },
  "devDependencies": {
    "babel-eslint": "10.1.0",
    "eslint": "^6.6.0",
    "eslint-config-airbnb-base": "^13.1.0",
    "eslint-config-prettier": "^6.2.0",
    "eslint-plugin-import": "^2.14.0",
    "eslint-plugin-prettier": "^3.1.0",
    "eslint-plugin-react": "^7.11.1",
    "eslint-plugin-react-native": "^3.3.0",
    "eslint-plugin-vue": "^4.7.1",
    "lerna": "^3.4.0",
    "metro": "^0.60.0",
    "nyc": "^14.1.1",
    "prettier": "^1.14.3",
    "tslint": "^5.11.0",
    "typescript": "^3.9.6"
  }
}<|MERGE_RESOLUTION|>--- conflicted
+++ resolved
@@ -2,14 +2,8 @@
   "scripts": {
     "reset": "lerna clean --yes && npm run bootstrap && npm run build-packages",
     "bootstrap": "lerna bootstrap && npm run bootstrap-nextjs-sample",
-<<<<<<< HEAD
-    "bootstrap-nextjs-sample": "cd ./samples/nextjs/node_modules/@sitecore-jss/sitecore-jss-nextjs && npm link ../../react",
-    "bootstrap-packages": "lerna bootstrap --scope @sitecore-jss/*",
-    "bootstrap-packages:ci": "lerna bootstrap --ci --scope @sitecore-jss/*",
-=======
     "bootstrap:ci": "lerna bootstrap --ci",
     "bootstrap-nextjs-sample": "cd ./samples/nextjs/node_modules/@sitecore-jss/sitecore-jss-nextjs && npm link ../../react",
->>>>>>> 8e5a8f23
     "build-packages": "lerna run build --ignore *-sample*",
     "build-apps": "lerna run build --scope *-sample*",
     "lint-packages": "lerna run lint --scope @sitecore-jss/sitecore-jss-nextjs",
