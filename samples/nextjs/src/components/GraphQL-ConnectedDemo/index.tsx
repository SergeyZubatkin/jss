--- conflicted
+++ resolved
@@ -13,19 +13,8 @@
   Item,
   GraphQlConnectedDemo as GrapQLConnectedDemoDatasource,
 } from './query.graphql';
-<<<<<<< HEAD
-import initializeApollo from 'lib/GraphQLClientFactory';
-import config from 'temp/config';
+import GraphQLClientFactory from 'lib/GraphQLClientFactory';
 import { StyleguideComponentProps } from 'lib/component-props';
-=======
-import GraphQLClientFactory from 'lib/GraphQLClientFactory';
-import {
-  GetServerSideComponentProps,
-  GetStaticComponentProps,
-  StyleguideComponentProps,
-  useComponentProps,
-} from 'lib/component-props';
->>>>>>> 3dcf9aec
 
 type RouteItem = AppRoute & Item;
 
