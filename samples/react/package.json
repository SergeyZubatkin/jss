--- conflicted
+++ resolved
@@ -32,13 +32,8 @@
   },
   "license": "Apache-2.0",
   "dependencies": {
-<<<<<<< HEAD
-    "@sitecore-jss/sitecore-jss-react": "^12.0.0",
-    "@sitecore-jss/sitecore-jss-tracking": "^12.0.0",
-=======
     "@sitecore-jss/sitecore-jss-react": "^13.0.0",
     "@sitecore-jss/sitecore-jss-tracking": "^13.0.0",
->>>>>>> 1706a770
     "apollo-cache-inmemory": "~1.6.3",
     "apollo-client": "~2.6.4",
     "apollo-link": "~1.2.13",
@@ -77,15 +72,9 @@
     "ngrok": "^3.2.5",
     "npm-run-all": "~4.1.5",
     "null-loader": "~3.0.0",
-<<<<<<< HEAD
-    "url-loader": "~2.1.0",
-    "speed-measure-webpack-plugin": "^1.3.1",
-    "stats-webpack-plugin": "^0.7.0",
-=======
     "speed-measure-webpack-plugin": "^1.3.1",
     "stats-webpack-plugin": "^0.7.0",
     "url-loader": "~2.1.0",
->>>>>>> 1706a770
     "webpack": "^4.40.2",
     "webpack-cli": "~3.3.9"
   },
