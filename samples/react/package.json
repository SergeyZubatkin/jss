--- conflicted
+++ resolved
@@ -31,15 +31,10 @@
   },
   "license": "Apache-2.0",
   "dependencies": {
-<<<<<<< HEAD
-    "@sitecore-jss/sitecore-jss-react": "^11.0.1",
-    "@sitecore-jss/sitecore-jss-tracking": "^11.0.1",
-    "@sitecore-jss/sitecore-jss-forms": "^11.0.0",
-    "@sitecore-jss/sitecore-jss-react-forms": "^11.0.0",
-=======
     "@sitecore-jss/sitecore-jss-react": "^11.0.2",
     "@sitecore-jss/sitecore-jss-tracking": "^11.0.2",
->>>>>>> b73f1220
+    "@sitecore-jss/sitecore-jss-forms": "^11.0.2",
+    "@sitecore-jss/sitecore-jss-react-forms": "^11.0.2",
     "apollo-cache-inmemory": "~1.3.12",
     "apollo-client": "~2.4.8",
     "apollo-link": "~1.2.6",
