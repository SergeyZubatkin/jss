import React from 'react';
import i18n from 'i18next';
import Helmet from 'react-helmet';
import { isExperienceEditorActive, dataApi, withSitecoreContext } from '@sitecore-jss/sitecore-jss-react';
import { dataFetcher } from './dataFetcher';
import { getHostname } from './util';
import config from './temp/config';
import Layout from './Layout';
import NotFound from './NotFound';

/* eslint-disable no-console */

// Dynamic route handler for Sitecore items.
// Because JSS app routes are defined in Sitecore, traditional static React routing isn't enough -
// we need to be able to load dynamic route data from Sitecore after the client side route changes.
// So react-router delegates all route rendering to this handler, which attempts to get the right
// route data from Sitecore - and if none exists, renders the not found component.

class RouteHandler extends React.Component {
  constructor(props) {
    super(props);

    this.state = {
      notFound: true,
      defaultLanguage: config.defaultLanguage,
    };

    const routeData = this.extractRouteData();
<<<<<<< HEAD
    
=======

>>>>>>> 8ae821e5
    // route data from react-router - if route was resolved, it's not a 404
    if (routeData !== null) {
      this.state.notFound = false;
    }

    // if we have an initial SSR state, and that state doesn't have a valid route data,
    // then this is a 404 route.
    if (routeData && (!routeData.sitecore || !routeData.sitecore.route)) {
      this.state.notFound = true;
    }

    // if we have an SSR state, and that state has language data, set the current language
    // (this makes the language of content follow the Sitecore context language cookie)
    // note that a route-based language (i.e. /de-DE) will override this default; this is for home.
<<<<<<< HEAD
    if (
      routeData &&
      routeData.sitecore &&
      routeData.sitecore.context &&
      routeData.sitecore.context.language
    ) {
      this.state.defaultLanguage = routeData.sitecore.context.language;
=======
    if (routeData && routeData.context && routeData.context.language) {
      this.state.defaultLanguage = routeData.context.language;
>>>>>>> 8ae821e5
    }

    // tell i18next to sync its current language with the route language
    this.updateLanguage();
  }

  componentDidMount() {
    const routeData = this.extractRouteData();

<<<<<<< HEAD
    // if no existing routeData is present (from SSR), get Layout Service fetching the route data or ssr render complete
    if (!routeData || this.props.ssrRenderComplete) {
      this.updateRouteData();
    }
=======
    // if no existing routeData is present (from SSR), get Layout Service fetching the route data or SSR render is complete
    if (!routeData || this.props.ssrRenderComplete) {
      this.updateRouteData();
    }

    // once we initialize the route handler, we've "used up" the SSR data,	
    // if it existed, so we want to clear it now that it's in react state.	
    // future route changes that might destroy/remount this component should ignore any SSR data.	
    // EXCEPTION: Unless we are still SSR-ing. Because SSR can re-render the component twice	
    // (once to find GraphQL queries that need to run, the second time to refresh the view with	
    // GraphQL query results)	
    // We test for SSR by checking for Node-specific process.env variable.	
    if (typeof window !== "undefined" && !this.props.ssrRenderComplete && this.props.setSsrRenderComplete) {
      this.props.setSsrRenderComplete(true);
    }

    this.componentIsMounted = true;
>>>>>>> 8ae821e5
  }

  extractRouteData = () => {
    if (!this.props.sitecoreContext) return null;

    const { route, ...context } = this.props.sitecoreContext;

    return  {
      sitecore: {
        route,
        context
      }
    }
  }

  extractRouteData = () => {
    if (!this.props.sitecoreContext) return null;

    const { route, ...context } = this.props.sitecoreContext;

    return  {
      sitecore: {
        route,
        context
      }
    }
  }

  /**
   * Loads route data from Sitecore Layout Service into state.routeData
   */
  updateRouteData() {
    let sitecoreRoutePath = this.props.route.match.params.sitecoreRoute || '/';
    if (!sitecoreRoutePath.startsWith('/')) {
      sitecoreRoutePath = `/${sitecoreRoutePath}`;
    }

    const language = this.props.route.match.params.lang || this.state.defaultLanguage;

    // get the route data for the new route
    getRouteData(sitecoreRoutePath, language).then((routeData) => {
      if (routeData !== null && routeData.sitecore && routeData.sitecore.route) {
        // set the sitecore context data and push the new route
        this.props.updateSitecoreContext({
          route: routeData.sitecore.route,
          itemId: routeData.sitecore.route.itemId,
          ...routeData.sitecore.context,
        });
        this.setState({ notFound: false });
      } else {
        this.setState({ notFound: true }, () =>
          this.props.updateSitecoreContext(routeData.sitecore.context)
        )
      }
    });
  }

  /**
   * Updates the current app language to match the route data.
   */
  updateLanguage() {
    const newLanguage = this.props.route.match.params.lang || this.state.defaultLanguage;

    if (i18n.language !== newLanguage) {
      i18n.changeLanguage(newLanguage);
    }
  }

  componentDidUpdate(previousProps) {
    const existingRoute = previousProps.route.match.url;
    const newRoute = this.props.route.match.url;

    // don't change state (refetch route data) if the route has not changed
    if (existingRoute === newRoute) {
      return;
    }

    // if in experience editor - force reload instead of route data update
    // avoids confusing Sitecore's editing JS
    if (isExperienceEditorActive()) {
      window.location.assign(newRoute);
      return;
    }

    this.updateLanguage();
    this.updateRouteData();
  }

  render() {
    const { notFound } = this.state;
    const routeData = this.extractRouteData();

    // no route data for the current route in Sitecore - show not found component.
    // Note: this is client-side only 404 handling. Server-side 404 handling is the responsibility
    // of the server being used (i.e. node-headless-ssr-proxy and Sitecore intergrated rendering know how to send 404 status codes).
    if (notFound && routeData) {
      return (
        <div>
          <Helmet>
            <title>{i18n.t('Page not found')}</title>
          </Helmet>
          <NotFound context={routeData.sitecore && routeData.sitecore.context} />
        </div>
      );
    }

    // Don't render anything if the route data or dictionary data is not fully loaded yet.
    // This is a good place for a "Loading" component, if one is needed.
    if (!routeData) {
      return null;
    }

    // Render the app's root structural layout
    return <Layout route={routeData.sitecore.route} />;
  }
}

<<<<<<< HEAD
=======
export default withSitecoreContext({ updatable: true })(RouteHandler)

>>>>>>> 8ae821e5
/**
 * Gets route data from Sitecore. This data is used to construct the component layout for a JSS route.
 * @param {string} route Route path to get data for (e.g. /about)
 * @param {string} language Language to get route data in (content language, e.g. 'en')
 */
function getRouteData(route, language) {
  const fetchOptions = {
    layoutServiceConfig: { host: getHostname() },
    querystringParams: { sc_lang: language, sc_apikey: config.sitecoreApiKey },
    fetcher: dataFetcher,
  };

  return dataApi.fetchRouteData(route, fetchOptions).catch((error) => {
    if (error.response && error.response.status === 404 && error.response.data) {
      return error.response.data;
    }

    console.error('Route data fetch error', error, error.response);

    return null;
  });
}

export default withSitecoreContext({ updatable: true })(RouteHandler)<|MERGE_RESOLUTION|>--- conflicted
+++ resolved
@@ -26,13 +26,9 @@
     };
 
     const routeData = this.extractRouteData();
-<<<<<<< HEAD
     
-=======
-
->>>>>>> 8ae821e5
     // route data from react-router - if route was resolved, it's not a 404
-    if (routeData !== null) {
+    if (props.route !== null) {
       this.state.notFound = false;
     }
 
@@ -45,7 +41,6 @@
     // if we have an SSR state, and that state has language data, set the current language
     // (this makes the language of content follow the Sitecore context language cookie)
     // note that a route-based language (i.e. /de-DE) will override this default; this is for home.
-<<<<<<< HEAD
     if (
       routeData &&
       routeData.sitecore &&
@@ -53,10 +48,6 @@
       routeData.sitecore.context.language
     ) {
       this.state.defaultLanguage = routeData.sitecore.context.language;
-=======
-    if (routeData && routeData.context && routeData.context.language) {
-      this.state.defaultLanguage = routeData.context.language;
->>>>>>> 8ae821e5
     }
 
     // tell i18next to sync its current language with the route language
@@ -66,30 +57,10 @@
   componentDidMount() {
     const routeData = this.extractRouteData();
 
-<<<<<<< HEAD
     // if no existing routeData is present (from SSR), get Layout Service fetching the route data or ssr render complete
     if (!routeData || this.props.ssrRenderComplete) {
       this.updateRouteData();
     }
-=======
-    // if no existing routeData is present (from SSR), get Layout Service fetching the route data or SSR render is complete
-    if (!routeData || this.props.ssrRenderComplete) {
-      this.updateRouteData();
-    }
-
-    // once we initialize the route handler, we've "used up" the SSR data,	
-    // if it existed, so we want to clear it now that it's in react state.	
-    // future route changes that might destroy/remount this component should ignore any SSR data.	
-    // EXCEPTION: Unless we are still SSR-ing. Because SSR can re-render the component twice	
-    // (once to find GraphQL queries that need to run, the second time to refresh the view with	
-    // GraphQL query results)	
-    // We test for SSR by checking for Node-specific process.env variable.	
-    if (typeof window !== "undefined" && !this.props.ssrRenderComplete && this.props.setSsrRenderComplete) {
-      this.props.setSsrRenderComplete(true);
-    }
-
-    this.componentIsMounted = true;
->>>>>>> 8ae821e5
   }
 
   extractRouteData = () => {
@@ -207,11 +178,6 @@
   }
 }
 
-<<<<<<< HEAD
-=======
-export default withSitecoreContext({ updatable: true })(RouteHandler)
-
->>>>>>> 8ae821e5
 /**
  * Gets route data from Sitecore. This data is used to construct the component layout for a JSS route.
  * @param {string} route Route path to get data for (e.g. /about)
