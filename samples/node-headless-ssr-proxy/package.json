--- conflicted
+++ resolved
@@ -25,12 +25,8 @@
 	"homepage": "https://jss.sitecore.net",
 	"license": "Apache-2.0",
 	"dependencies": {
-<<<<<<< HEAD
-		"@sitecore-jss/sitecore-jss-proxy": "^14.0.3",
+		"@sitecore-jss/sitecore-jss-proxy": "^14.0.4",
 		"agentkeepalive": "^4.1.3",
-=======
-		"@sitecore-jss/sitecore-jss-proxy": "^14.0.4",
->>>>>>> fc5a2839
 		"compression": "~1.7.3",
 		"express": "~4.16.4",
 		"memory-cache": "^0.2.0",
