{
  "name": "node-headless-ssr-proxy-sample",
<<<<<<< HEAD
  "version": "14.0.0",
=======
  "version": "13.2.0",
>>>>>>> a79edbad
  "description": "Node server-side-rendering proxy sample for running JSS apps under Node hosting",
  "main": "dist/index.js",
  "scripts": {
    "start": "node index.js"
  },
  "engines": {
    "node": ">=8.1",
    "npm": ">=5.6.0",
    "yarn": "yarn is not supported, please use npm"
  },
  "author": {
    "name": "Sitecore Corporation",
    "url": "https://jss.sitecore.net"
  },
  "repository": {
    "type": "git",
    "url": "git+https://github.com/sitecore/jss.git"
  },
  "bugs": {
    "url": "https://github.com/sitecore/jss/issues"
  },
  "homepage": "https://jss.sitecore.net",
  "license": "Apache-2.0",
  "dependencies": {
<<<<<<< HEAD
    "@sitecore-jss/sitecore-jss-proxy": "^14.0.0",
=======
    "@sitecore-jss/sitecore-jss-proxy": "^13.2.0",
>>>>>>> a79edbad
    "compression": "~1.7.3",
    "express": "~4.16.4",
    "ipaddr.js": "~1.8.1",
    "node-cache": "~4.2.0",
    "node-fetch": "~2.3.0"
  },
  "private": true
}<|MERGE_RESOLUTION|>--- conflicted
+++ resolved
@@ -1,44 +1,36 @@
 {
-  "name": "node-headless-ssr-proxy-sample",
-<<<<<<< HEAD
-  "version": "14.0.0",
-=======
-  "version": "13.2.0",
->>>>>>> a79edbad
-  "description": "Node server-side-rendering proxy sample for running JSS apps under Node hosting",
-  "main": "dist/index.js",
-  "scripts": {
-    "start": "node index.js"
-  },
-  "engines": {
-    "node": ">=8.1",
-    "npm": ">=5.6.0",
-    "yarn": "yarn is not supported, please use npm"
-  },
-  "author": {
-    "name": "Sitecore Corporation",
-    "url": "https://jss.sitecore.net"
-  },
-  "repository": {
-    "type": "git",
-    "url": "git+https://github.com/sitecore/jss.git"
-  },
-  "bugs": {
-    "url": "https://github.com/sitecore/jss/issues"
-  },
-  "homepage": "https://jss.sitecore.net",
-  "license": "Apache-2.0",
-  "dependencies": {
-<<<<<<< HEAD
-    "@sitecore-jss/sitecore-jss-proxy": "^14.0.0",
-=======
-    "@sitecore-jss/sitecore-jss-proxy": "^13.2.0",
->>>>>>> a79edbad
-    "compression": "~1.7.3",
-    "express": "~4.16.4",
-    "ipaddr.js": "~1.8.1",
-    "node-cache": "~4.2.0",
-    "node-fetch": "~2.3.0"
-  },
-  "private": true
+	"name": "node-headless-ssr-proxy-sample",
+	"version": "14.0.0",
+	"description": "Node server-side-rendering proxy sample for running JSS apps under Node hosting",
+	"main": "dist/index.js",
+	"scripts": {
+		"start": "node index.js"
+	},
+	"engines": {
+		"node": ">=8.1",
+		"npm": ">=5.6.0",
+		"yarn": "yarn is not supported, please use npm"
+	},
+	"author": {
+		"name": "Sitecore Corporation",
+		"url": "https://jss.sitecore.net"
+	},
+	"repository": {
+		"type": "git",
+		"url": "git+https://github.com/sitecore/jss.git"
+	},
+	"bugs": {
+		"url": "https://github.com/sitecore/jss/issues"
+	},
+	"homepage": "https://jss.sitecore.net",
+	"license": "Apache-2.0",
+	"dependencies": {
+		"@sitecore-jss/sitecore-jss-proxy": "^14.0.0",
+		"compression": "~1.7.3",
+		"express": "~4.16.4",
+		"ipaddr.js": "~1.8.1",
+		"node-cache": "~4.2.0",
+		"node-fetch": "~2.3.0"
+	},
+	"private": true
 }