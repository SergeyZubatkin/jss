{
  "name": "jss-sample-vue",
<<<<<<< HEAD
  "version": "14.0.0",
=======
  "version": "13.2.0",
>>>>>>> a79edbad
  "description": "Application utilizing Sitecore JavaScript Services and Vue (vue-cli).",
  "private": true,
  "config": {
    "appName": "JssVueWeb",
    "rootPlaceholders": [
      "jss-main"
    ],
    "sitecoreDistPath": "/dist/JssVueWeb",
    "sitecoreConfigPath": "/App_Config/Include/zzz",
    "graphQLEndpointPath": "/api/jssvueweb",
    "buildArtifactsPath": "./dist",
    "language": "en"
  },
  "engines": {
    "node": ">=8.1",
    "npm": ">=5.6.0",
    "yarn": "yarn is not supported, please use npm"
  },
  "author": {
    "name": "Sitecore Corporation",
    "url": "https://jss.sitecore.net"
  },
  "repository": {
    "type": "git",
    "url": "git+https://github.com/sitecore/jss.git"
  },
  "bugs": {
    "url": "https://github.com/sitecore/jss/issues"
  },
  "license": "Apache-2.0",
  "scripts": {
    "jss": "jss",
    "start": "npm-run-all --serial bootstrap:disconnected --parallel start:vue start:proxy start:watch-components",
    "start:connected": "scjss-verify-setup && npm-run-all --serial bootstrap:connected start:vue start:watch-components",
    "build": "npm-run-all --serial bootstrap:connected build:client build:server",
    "scaffold": "node scripts/scaffold-component.js",
    "start:vue": "vue-cli-service serve --open",
    "start:proxy": "node scripts/disconnected-mode-proxy.js",
    "start:watch-components": "node scripts/generate-component-factory.js --watch",
    "build:client": "cross-env-shell BUILD_TARGET_ENV=client PUBLIC_URL=$npm_package_config_sitecoreDistPath \"vue-cli-service build\"",
    "build:server": "cross-env-shell BUILD_TARGET_ENV=server \"vue-cli-service build --no-clean\"",
    "bootstrap:connected": "node scripts/bootstrap.js",
    "bootstrap:disconnected": "node scripts/bootstrap.js --disconnected",
    "graphql:update": "cross-env-shell VUE_CLI_BABEL_TRANSPILE_MODULES=true VUE_CLI_BABEL_TARGET_NODE=true \"node -r @babel/register ./scripts/update-graphql-fragment-data.js\"",
    "lint": "vue-cli-service lint"
  },
  "dependencies": {
    "@panter/vue-i18next": "~0.15.1",
<<<<<<< HEAD
    "@sitecore-jss/sitecore-jss-vue": "^14.0.0",
=======
    "@sitecore-jss/sitecore-jss-vue": "^13.2.0",
>>>>>>> a79edbad
    "apollo-cache-inmemory": "~1.6.3",
    "apollo-client": "~2.6.4",
    "apollo-link": "~1.2.13",
    "apollo-link-batch-http": "~1.2.13",
    "apollo-link-persisted-queries": "~0.2.2",
    "axios": "^0.19.0",
    "bootstrap": "^4.3.1",
    "cross-fetch": "~2.2.3",
    "graphql": "~14.5.8",
    "i18next": "~17.0.16",
    "i18next-fetch-backend": "~2.2.0",
    "register-service-worker": "~1.6.2",
    "vue": "~2.6.10",
    "vue-apollo": "3.0.0-beta.27",
    "vue-meta": "~2.2.2",
    "vue-router": "~3.1.3",
    "vue-server-renderer": "~2.6.10"
  },
  "devDependencies": {
    "@babel/register": "7.6.2",
<<<<<<< HEAD
    "@sitecore-jss/sitecore-jss-cli": "^14.0.0",
    "@sitecore-jss/sitecore-jss-dev-tools": "^14.0.0",
    "@sitecore-jss/sitecore-jss-manifest": "^14.0.0",
    "@sitecore-jss/sitecore-jss-tracking": "^14.0.0",
=======
    "@sitecore-jss/sitecore-jss-cli": "^13.2.0",
    "@sitecore-jss/sitecore-jss-dev-tools": "^13.2.0",
    "@sitecore-jss/sitecore-jss-manifest": "^13.2.0",
    "@sitecore-jss/sitecore-jss-tracking": "^13.2.0",
>>>>>>> a79edbad
    "@vue/cli-plugin-babel": "~3.11.0",
    "@vue/cli-plugin-eslint": "~3.11.0",
    "@vue/cli-service": "~3.11.0",
    "@vue/eslint-config-prettier": "~5.0.0",
    "babel-eslint": "~10.0.3",
    "chokidar": "~3.1.1",
    "cross-env": "~6.0.0",
    "eslint": "~6.5.0",
    "eslint-plugin-prettier": "^3.1.3",
    "eslint-plugin-vue": "~5.2.3",
    "graphql-tag": "~2.10.1",
    "html-loader": "~0.5.5",
    "npm-run-all": "~4.1.5",
    "null-loader": "~3.0.0",
    "vue-template-compiler": "~2.6.10"
  }
}<|MERGE_RESOLUTION|>--- conflicted
+++ resolved
@@ -1,10 +1,6 @@
 {
   "name": "jss-sample-vue",
-<<<<<<< HEAD
   "version": "14.0.0",
-=======
-  "version": "13.2.0",
->>>>>>> a79edbad
   "description": "Application utilizing Sitecore JavaScript Services and Vue (vue-cli).",
   "private": true,
   "config": {
@@ -53,11 +49,7 @@
   },
   "dependencies": {
     "@panter/vue-i18next": "~0.15.1",
-<<<<<<< HEAD
     "@sitecore-jss/sitecore-jss-vue": "^14.0.0",
-=======
-    "@sitecore-jss/sitecore-jss-vue": "^13.2.0",
->>>>>>> a79edbad
     "apollo-cache-inmemory": "~1.6.3",
     "apollo-client": "~2.6.4",
     "apollo-link": "~1.2.13",
@@ -78,17 +70,10 @@
   },
   "devDependencies": {
     "@babel/register": "7.6.2",
-<<<<<<< HEAD
     "@sitecore-jss/sitecore-jss-cli": "^14.0.0",
     "@sitecore-jss/sitecore-jss-dev-tools": "^14.0.0",
     "@sitecore-jss/sitecore-jss-manifest": "^14.0.0",
     "@sitecore-jss/sitecore-jss-tracking": "^14.0.0",
-=======
-    "@sitecore-jss/sitecore-jss-cli": "^13.2.0",
-    "@sitecore-jss/sitecore-jss-dev-tools": "^13.2.0",
-    "@sitecore-jss/sitecore-jss-manifest": "^13.2.0",
-    "@sitecore-jss/sitecore-jss-tracking": "^13.2.0",
->>>>>>> a79edbad
     "@vue/cli-plugin-babel": "~3.11.0",
     "@vue/cli-plugin-eslint": "~3.11.0",
     "@vue/cli-service": "~3.11.0",
