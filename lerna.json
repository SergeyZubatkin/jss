--- conflicted
+++ resolved
@@ -4,9 +4,5 @@
     "packages/*",
     "samples/*"
   ],
-<<<<<<< HEAD
-  "version": "14.0.1"
-=======
   "version": "14.0.2"
->>>>>>> 8ae821e5
 }